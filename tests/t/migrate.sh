# SPDX-License-Identifier: Apache-2.0

# SOME DEFINITIONS

# Usage: start_pod <one_based_node_index>
start_pod() {
    local pod_name=test-pod-$1
    local node_name=${NODES[$1]}

    kubectl create -f - <<EOF
    apiVersion: v1
    kind: Pod
    metadata:
      name: $pod_name
    spec:
      nodeName: $node_name
      restartPolicy: Never
      containers:
        - name: container
          image: $TEST_IMAGE
          command:
            - fio
            - --name=global
            - --rw=randwrite
            - --fsync=1
            - --direct=1
            - --runtime=60m
            - --time_based=1
            - --filename=/var/pvc
            - --allow_file_create=0
            - --name=job1
          volumeDevices:
            - name: pvc
              devicePath: /var/pvc
          volumeMounts:
            - name: dev
              mountPath: /var/hostDev
          securityContext:
            privileged: true
      volumes:
        - name: pvc
          persistentVolumeClaim:
            claimName: test-pvc
        - name: dev
          hostPath:
            path: /dev
            type: Directory
EOF

    ksan-wait-for-pod-to-start-running 60 "$pod_name"
}

# Usage: ensure_pod_is_writing <one_based_node_index>
ensure_pod_is_writing() {
    local pod_name=test-pod-$1

    sleep 10
    ksan-pod-is-running "$pod_name"
}

# ACTUAL TEST

ksan-create-volume test-pvc 64Mi

ksan-stage 'Launching pod mounting the volume and writing to it...'
start_pod 0
ensure_pod_is_writing 0

ksan-stage 'Launching another pod on a different node mounting the volume and writing to it...'
start_pod 1
ensure_pod_is_writing 1

ksan-stage 'Ensuring that the first pod is still writing to the volume...'
ensure_pod_is_writing 0

ksan-stage 'Deleting the first pod...'
kubectl delete pod test-pod-0 --timeout=30s

ksan-stage 'Waiting until the blob pool has migrated...'
ksan-poll 1 300 "kubectl exec test-pod-1 -- dmsetup status | grep -q 'kubesan--vg-pvc--.*--thin:'"

ksan-stage 'Ensuring that the second pod is still writing to the volume...'
ensure_pod_is_writing 1

ksan-stage 'Deleting the second pod...'
kubectl delete pod test-pod-1 --timeout=30s

<<<<<<< HEAD
ksan-stage 'Deleting volume...'
kubectl delete pvc test-pvc --timeout=30s

ksan-stage 'Finishing test...'
=======
ksan-delete-volume test-pvc
>>>>>>> 676fba0d
<|MERGE_RESOLUTION|>--- conflicted
+++ resolved
@@ -85,11 +85,6 @@
 ksan-stage 'Deleting the second pod...'
 kubectl delete pod test-pod-1 --timeout=30s
 
-<<<<<<< HEAD
-ksan-stage 'Deleting volume...'
-kubectl delete pvc test-pvc --timeout=30s
+ksan-delete-volume test-pvc
 
-ksan-stage 'Finishing test...'
-=======
-ksan-delete-volume test-pvc
->>>>>>> 676fba0d
+ksan-stage 'Finishing test...'